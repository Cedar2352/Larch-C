--- conflicted
+++ resolved
@@ -13,11 +13,8 @@
 import signal
 import sys
 import time
-<<<<<<< HEAD
+
 from datetime import datetime, timedelta
-=======
-from datetime import datetime
->>>>>>> e6c387e8
 from typing import Set, Dict, List, Optional
 import logging
 from pathlib import Path
@@ -1071,28 +1068,17 @@
                             # 修复：使用time.time()替代asyncio.get_event_loop().time()
                             current_time = time.time()
                             wait_time = int(reset_time) - int(current_time)
-<<<<<<< HEAD
 
                             # 限制等待时间在合理范围内（1秒到1小时）
                             wait_time = max(1, min(wait_time, 3600))
 
-=======
-                            
-                            # 限制等待时间在合理范围内（1秒到1小时）
-                            wait_time = max(1, min(wait_time, 3600))
-                            
->>>>>>> e6c387e8
                             # 添加更详细的日志信息
                             reset_datetime = datetime.fromtimestamp(int(reset_time))
                             self.logger.warning(
                                 f"API限制已达到，将等待 {wait_time} 秒后重试 "
                                 f"(重置时间: {reset_datetime.strftime('%Y-%m-%d %H:%M:%S')})"
                             )
-<<<<<<< HEAD
-
-=======
-                            
->>>>>>> e6c387e8
+
                             if not await self._wait_with_interrupt_check(wait_time):
                                 raise asyncio.CancelledError("等待期间监控被停止")
 
